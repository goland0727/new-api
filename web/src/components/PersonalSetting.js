import React, { useContext, useEffect, useState } from 'react';
import { useNavigate } from 'react-router-dom';
import {
  API,
  copy,
  isRoot,
  showError,
  showInfo,
  showSuccess,
} from '../helpers';
import Turnstile from 'react-turnstile';
import { UserContext } from '../context/User';
import {
  onGitHubOAuthClicked,
  onOIDCClicked,
  onLinuxDOOAuthClicked,
} from './utils';
import {
  Avatar,
  Banner,
  Button,
  Card,
  Descriptions,
  Image,
  Input,
  InputNumber,
  Layout,
  Modal,
  Space,
  Tag,
  Typography,
  Collapsible,
  Select,
  Radio,
  RadioGroup,
  AutoComplete,
  Checkbox,
  Tabs,
  TabPane,
} from '@douyinfe/semi-ui';
import {
  getQuotaPerUnit,
  renderQuota,
  renderQuotaWithPrompt,
  stringToColor,
} from '../helpers/render';
import TelegramLoginButton from 'react-telegram-login';
import { useTranslation } from 'react-i18next';

const PersonalSetting = () => {
  const [userState, userDispatch] = useContext(UserContext);
  let navigate = useNavigate();
  const { t } = useTranslation();

  const [inputs, setInputs] = useState({
    wechat_verification_code: '',
    email_verification_code: '',
    email: '',
    self_account_deletion_confirmation: '',
    set_new_password: '',
    set_new_password_confirmation: '',
  });
  const [status, setStatus] = useState({});
  const [showChangePasswordModal, setShowChangePasswordModal] = useState(false);
  const [showWeChatBindModal, setShowWeChatBindModal] = useState(false);
  const [showEmailBindModal, setShowEmailBindModal] = useState(false);
  const [showAccountDeleteModal, setShowAccountDeleteModal] = useState(false);
  const [turnstileEnabled, setTurnstileEnabled] = useState(false);
  const [turnstileSiteKey, setTurnstileSiteKey] = useState('');
  const [turnstileToken, setTurnstileToken] = useState('');
  const [loading, setLoading] = useState(false);
  const [disableButton, setDisableButton] = useState(false);
  const [countdown, setCountdown] = useState(30);
  const [affLink, setAffLink] = useState('');
  const [systemToken, setSystemToken] = useState('');
  const [models, setModels] = useState([]);
  const [openTransfer, setOpenTransfer] = useState(false);
  const [transferAmount, setTransferAmount] = useState(0);
  const [isModelsExpanded, setIsModelsExpanded] = useState(() => {
    // Initialize from localStorage if available
    const savedState = localStorage.getItem('modelsExpanded');
    return savedState ? JSON.parse(savedState) : false;
  });
  const MODELS_DISPLAY_COUNT = 10; // 默认显示的模型数量
  const [notificationSettings, setNotificationSettings] = useState({
    warningType: 'email',
    warningThreshold: 100000,
    webhookUrl: '',
    webhookSecret: '',
    notificationEmail: '',
    acceptUnsetModelRatioModel: false,
  });
  const [showWebhookDocs, setShowWebhookDocs] = useState(false);

  useEffect(() => {
    let status = localStorage.getItem('status');
    if (status) {
      status = JSON.parse(status);
      setStatus(status);
      if (status.turnstile_check) {
        setTurnstileEnabled(true);
        setTurnstileSiteKey(status.turnstile_site_key);
      }
    }
    getUserData().then((res) => {
      console.log(userState);
    });
    loadModels().then();
    getAffLink().then();
    setTransferAmount(getQuotaPerUnit());
  }, []);

  useEffect(() => {
    let countdownInterval = null;
    if (disableButton && countdown > 0) {
      countdownInterval = setInterval(() => {
        setCountdown(countdown - 1);
      }, 1000);
    } else if (countdown === 0) {
      setDisableButton(false);
      setCountdown(30);
    }
    return () => clearInterval(countdownInterval); // Clean up on unmount
  }, [disableButton, countdown]);

  useEffect(() => {
    if (userState?.user?.setting) {
      const settings = JSON.parse(userState.user.setting);
      setNotificationSettings({
        warningType: settings.notify_type || 'email',
        warningThreshold: settings.quota_warning_threshold || 500000,
        webhookUrl: settings.webhook_url || '',
        webhookSecret: settings.webhook_secret || '',
        notificationEmail: settings.notification_email || '',
        acceptUnsetModelRatioModel:
          settings.accept_unset_model_ratio_model || false,
      });
    }
  }, [userState?.user?.setting]);

  // Save models expanded state to localStorage whenever it changes
  useEffect(() => {
    localStorage.setItem('modelsExpanded', JSON.stringify(isModelsExpanded));
  }, [isModelsExpanded]);

  const handleInputChange = (name, value) => {
    setInputs((inputs) => ({ ...inputs, [name]: value }));
  };

  const generateAccessToken = async () => {
    const res = await API.get('/api/user/token');
    const { success, message, data } = res.data;
    if (success) {
      setSystemToken(data);
      await copy(data);
      showSuccess(t('令牌已重置并已复制到剪贴板'));
    } else {
      showError(message);
    }
  };

  const getAffLink = async () => {
    const res = await API.get('/api/user/aff');
    const { success, message, data } = res.data;
    if (success) {
      let link = `${window.location.origin}/register?aff=${data}`;
      setAffLink(link);
    } else {
      showError(message);
    }
  };

  const getUserData = async () => {
    let res = await API.get(`/api/user/self`);
    const { success, message, data } = res.data;
    if (success) {
      userDispatch({ type: 'login', payload: data });
    } else {
      showError(message);
    }
  };

  const loadModels = async () => {
    let res = await API.get(`/api/user/models`);
    const { success, message, data } = res.data;
    if (success) {
      if (data != null) {
        setModels(data);
      }
    } else {
      showError(message);
    }
  };

  const handleAffLinkClick = async (e) => {
    e.target.select();
    await copy(e.target.value);
    showSuccess(t('邀请链接已复制到剪切板'));
  };

  const handleSystemTokenClick = async (e) => {
    e.target.select();
    await copy(e.target.value);
    showSuccess(t('系统令牌已复制到剪切板'));
  };

  const deleteAccount = async () => {
    if (inputs.self_account_deletion_confirmation !== userState.user.username) {
      showError(t('请输入你的账户名以确认删除！'));
      return;
    }

    const res = await API.delete('/api/user/self');
    const { success, message } = res.data;

    if (success) {
      showSuccess(t('账户已删除！'));
      await API.get('/api/user/logout');
      userDispatch({ type: 'logout' });
      localStorage.removeItem('user');
      navigate('/login');
    } else {
      showError(message);
    }
  };

  const bindWeChat = async () => {
    if (inputs.wechat_verification_code === '') return;
    const res = await API.get(
      `/api/oauth/wechat/bind?code=${inputs.wechat_verification_code}`,
    );
    const { success, message } = res.data;
    if (success) {
      showSuccess(t('微信账户绑定成功！'));
      setShowWeChatBindModal(false);
    } else {
      showError(message);
    }
  };

  const changePassword = async () => {
    if (inputs.set_new_password !== inputs.set_new_password_confirmation) {
      showError(t('两次输入的密码不一致！'));
      return;
    }
    const res = await API.put(`/api/user/self`, {
      password: inputs.set_new_password,
    });
    const { success, message } = res.data;
    if (success) {
      showSuccess(t('密码修改成功！'));
      setShowWeChatBindModal(false);
    } else {
      showError(message);
    }
    setShowChangePasswordModal(false);
  };

  const transfer = async () => {
    if (transferAmount < getQuotaPerUnit()) {
      showError(t('划转金额最低为') + ' ' + renderQuota(getQuotaPerUnit()));
      return;
    }
    const res = await API.post(`/api/user/aff_transfer`, {
      quota: transferAmount,
    });
    const { success, message } = res.data;
    if (success) {
      showSuccess(message);
      setOpenTransfer(false);
      getUserData().then();
    } else {
      showError(message);
    }
  };

  const sendVerificationCode = async () => {
    if (inputs.email === '') {
      showError(t('请输入邮箱！'));
      return;
    }
    setDisableButton(true);
    if (turnstileEnabled && turnstileToken === '') {
      showInfo('请稍后几秒重试，Turnstile 正在检查用户环境！');
      return;
    }
    setLoading(true);
    const res = await API.get(
      `/api/verification?email=${inputs.email}&turnstile=${turnstileToken}`,
    );
    const { success, message } = res.data;
    if (success) {
      showSuccess(t('验证码发送成功，请检查邮箱！'));
    } else {
      showError(message);
    }
    setLoading(false);
  };

  const bindEmail = async () => {
    if (inputs.email_verification_code === '') {
      showError(t('请输入邮箱验证码！'));
      return;
    }
    setLoading(true);
    const res = await API.get(
      `/api/oauth/email/bind?email=${inputs.email}&code=${inputs.email_verification_code}`,
    );
    const { success, message } = res.data;
    if (success) {
      showSuccess(t('邮箱账户绑定成功！'));
      setShowEmailBindModal(false);
      userState.user.email = inputs.email;
    } else {
      showError(message);
    }
    setLoading(false);
  };

  const getUsername = () => {
    if (userState.user) {
      return userState.user.username;
    } else {
      return 'null';
    }
  };

  const handleCancel = () => {
    setOpenTransfer(false);
  };

  const copyText = async (text) => {
    if (await copy(text)) {
      showSuccess(t('已复制：') + text);
    } else {
      // setSearchKeyword(text);
      Modal.error({ title: t('无法复制到剪贴板，请手动复制'), content: text });
    }
  };

  const handleNotificationSettingChange = (type, value) => {
    setNotificationSettings((prev) => ({
      ...prev,
      [type]: value.target ? value.target.value : value, // 处理 Radio 事件对象
    }));
  };

  const saveNotificationSettings = async () => {
    try {
      const res = await API.put('/api/user/setting', {
        notify_type: notificationSettings.warningType,
        quota_warning_threshold: parseFloat(
          notificationSettings.warningThreshold,
        ),
        webhook_url: notificationSettings.webhookUrl,
        webhook_secret: notificationSettings.webhookSecret,
        notification_email: notificationSettings.notificationEmail,
        accept_unset_model_ratio_model:
          notificationSettings.acceptUnsetModelRatioModel,
      });

      if (res.data.success) {
        showSuccess(t('通知设置已更新'));
        await getUserData();
      } else {
        showError(res.data.message);
      }
    } catch (error) {
      showError(t('更新通知设置失败'));
    }
  };

  return (
    <div>
      <Layout>
        <Layout.Content>
          <Modal
            title={t('请输入要划转的数量')}
            visible={openTransfer}
            onOk={transfer}
            onCancel={handleCancel}
            maskClosable={false}
            size={'small'}
            centered={true}
          >
            <div style={{ marginTop: 20 }}>
              <Typography.Text>
                {t('可用额度')}
                {renderQuotaWithPrompt(userState?.user?.aff_quota)}
              </Typography.Text>
              <Input
                style={{ marginTop: 5 }}
                value={userState?.user?.aff_quota}
                disabled={true}
              ></Input>
            </div>
            <div style={{ marginTop: 20 }}>
              <Typography.Text>
                {t('划转额度')}
                {renderQuotaWithPrompt(transferAmount)}{' '}
                {t('最低') + renderQuota(getQuotaPerUnit())}
              </Typography.Text>
              <div>
                <InputNumber
                  min={0}
                  style={{ marginTop: 5 }}
                  value={transferAmount}
                  onChange={(value) => setTransferAmount(value)}
                  disabled={false}
                ></InputNumber>
              </div>
            </div>
          </Modal>
          <div>
            <Card
              title={
                <Card.Meta
                  avatar={
                    <Avatar
                      size='default'
                      color={stringToColor(getUsername())}
                      style={{ marginRight: 4 }}
                    >
                      {typeof getUsername() === 'string' &&
                        getUsername().slice(0, 1)}
                    </Avatar>
                  }
                  title={<Typography.Text>{getUsername()}</Typography.Text>}
                  description={
                    isRoot() ? (
                      <Tag color='red'>{t('管理员')}</Tag>
                    ) : (
                      <Tag color='blue'>{t('普通用户')}</Tag>
                    )
                  }
                ></Card.Meta>
              }
              headerExtraContent={
                <>
                  <Space vertical align='start'>
                    <Tag color='green'>{'ID: ' + userState?.user?.id}</Tag>
                    <Tag color='blue'>{userState?.user?.group}</Tag>
                  </Space>
                </>
              }
              footer={
                <>
                  <div
                    style={{ display: 'flex', alignItems: 'center', gap: 8 }}
                  >
                    <Typography.Title heading={6}>
                      {t('可用模型')}
                    </Typography.Title>
                  </div>
                  <div style={{ marginTop: 10 }}>
                    {models.length <= MODELS_DISPLAY_COUNT ? (
                      <Space wrap>
                        {models.map((model) => (
                          <Tag
                            key={model}
                            color='cyan'
                            onClick={() => {
                              copyText(model);
                            }}
                          >
                            {model}
                          </Tag>
                        ))}
                      </Space>
                    ) : (
                      <>
                        <Collapsible isOpen={isModelsExpanded}>
                          <Space wrap>
                            {models.map((model) => (
                              <Tag
                                key={model}
                                color='cyan'
                                onClick={() => {
                                  copyText(model);
                                }}
                              >
                                {model}
                              </Tag>
                            ))}
                            <Tag
                              color='blue'
                              type='light'
                              style={{ cursor: 'pointer' }}
                              onClick={() => setIsModelsExpanded(false)}
                            >
                              {t('收起')}
                            </Tag>
                          </Space>
                        </Collapsible>
                        {!isModelsExpanded && (
                          <Space wrap>
                            {models
                              .slice(0, MODELS_DISPLAY_COUNT)
                              .map((model) => (
                                <Tag
                                  key={model}
                                  color='cyan'
                                  onClick={() => {
                                    copyText(model);
                                  }}
                                >
                                  {model}
                                </Tag>
                              ))}
                            <Tag
                              color='blue'
                              type='light'
                              style={{ cursor: 'pointer' }}
                              onClick={() => setIsModelsExpanded(true)}
                            >
                              {t('更多')} {models.length - MODELS_DISPLAY_COUNT}{' '}
                              {t('个模型')}
                            </Tag>
                          </Space>
                        )}
                      </>
                    )}
                  </div>
                </>
              }
            >
              <Descriptions row>
                <Descriptions.Item itemKey={t('当前余额')}>
                  {renderQuota(userState?.user?.quota)}
                </Descriptions.Item>
                <Descriptions.Item itemKey={t('历史消耗')}>
                  {renderQuota(userState?.user?.used_quota)}
                </Descriptions.Item>
                <Descriptions.Item itemKey={t('请求次数')}>
                  {userState.user?.request_count}
                </Descriptions.Item>
              </Descriptions>
            </Card>
            <Card
              style={{ marginTop: 10 }}
              footer={
                <div>
                  <Typography.Text>{t('邀请链接')}</Typography.Text>
                  <Input
                    style={{ marginTop: 10 }}
                    value={affLink}
                    onClick={handleAffLinkClick}
                    readOnly
                  />
                </div>
              }
            >
              <Typography.Title heading={6}>{t('邀请信息')}</Typography.Title>
              <div style={{ marginTop: 10 }}>
                <Descriptions row>
                  <Descriptions.Item itemKey={t('待使用收益')}>
                    <span style={{ color: 'rgba(var(--semi-red-5), 1)' }}>
                      {renderQuota(userState?.user?.aff_quota)}
                    </span>
                    <Button
                      type={'secondary'}
                      onClick={() => setOpenTransfer(true)}
                      size={'small'}
                      style={{ marginLeft: 10 }}
                    >
                      {t('划转')}
                    </Button>
                  </Descriptions.Item>
                  <Descriptions.Item itemKey={t('总收益')}>
                    {renderQuota(userState?.user?.aff_history_quota)}
                  </Descriptions.Item>
                  <Descriptions.Item itemKey={t('邀请人数')}>
                    {userState?.user?.aff_count}
                  </Descriptions.Item>
                </Descriptions>
              </div>
            </Card>
            <Card style={{ marginTop: 10 }}>
              <Typography.Title heading={6}>{t('个人信息')}</Typography.Title>
              <div style={{ marginTop: 20 }}>
                <Typography.Text strong>{t('邮箱')}</Typography.Text>
                <div
                  style={{ display: 'flex', justifyContent: 'space-between' }}
                >
                  <div>
                    <Input
                      value={
                        userState.user && userState.user.email !== ''
                          ? userState.user.email
                          : t('未绑定')
                      }
                      readonly={true}
                    ></Input>
                  </div>
                  <div>
                    <Button
                      onClick={() => {
                        setShowEmailBindModal(true);
                      }}
                    >
                      {userState.user && userState.user.email !== ''
                        ? t('修改绑定')
                        : t('绑定邮箱')}
                    </Button>
                  </div>
                </div>
              </div>
              <div style={{ marginTop: 10 }}>
                <Typography.Text strong>{t('微信')}</Typography.Text>
                <div
                  style={{ display: 'flex', justifyContent: 'space-between' }}
                >
                  <div>
                    <Input
                      value={
                        userState.user && userState.user.wechat_id !== ''
                          ? t('已绑定')
                          : t('未绑定')
                      }
                      readonly={true}
                    ></Input>
                  </div>
                  <div>
                    <Button
                      disabled={!status.wechat_login}
                      onClick={() => {
                        setShowWeChatBindModal(true);
                      }}
                    >
                      {userState.user && userState.user.wechat_id !== ''
                        ? t('修改绑定')
                        : status.wechat_login
                          ? t('绑定')
                          : t('未启用')}
                    </Button>
                  </div>
                </div>
              </div>
              <div style={{ marginTop: 10 }}>
                <Typography.Text strong>{t('GitHub')}</Typography.Text>
                <div
                  style={{ display: 'flex', justifyContent: 'space-between' }}
                >
                  <div>
                    <Input
                      value={
                        userState.user && userState.user.github_id !== ''
                          ? userState.user.github_id
                          : t('未绑定')
                      }
                      readonly={true}
                    ></Input>
                  </div>
                  <div>
                    <Button
                      onClick={() => {
                        onGitHubOAuthClicked(status.github_client_id);
                      }}
                      disabled={
                        (userState.user && userState.user.github_id !== '') ||
                        !status.github_oauth
                      }
                    >
                      {status.github_oauth ? t('绑定') : t('未启用')}
                    </Button>
                  </div>
                </div>
              </div>
              <div style={{ marginTop: 10 }}>
                <Typography.Text strong>{t('OIDC')}</Typography.Text>
                <div
                  style={{ display: 'flex', justifyContent: 'space-between' }}
                >
                  <div>
                    <Input
                      value={
                        userState.user && userState.user.oidc_id !== ''
                          ? userState.user.oidc_id
                          : t('未绑定')
                      }
                      readonly={true}
                    ></Input>
                  </div>
                  <div>
                    <Button
                      onClick={() => {
                        onOIDCClicked(
                          status.oidc_authorization_endpoint,
                          status.oidc_client_id,
                        );
                      }}
                      disabled={
                        (userState.user && userState.user.oidc_id !== '') ||
                        !status.oidc_enabled
                      }
                    >
                      {status.oidc_enabled ? t('绑定') : t('未启用')}
                    </Button>
                  </div>
                </div>
              </div>
              <div style={{ marginTop: 10 }}>
                <Typography.Text strong>{t('Telegram')}</Typography.Text>
                <div
                  style={{ display: 'flex', justifyContent: 'space-between' }}
                >
                  <div>
                    <Input
                      value={
                        userState.user && userState.user.telegram_id !== ''
                          ? userState.user.telegram_id
                          : t('未绑定')
                      }
                      readonly={true}
                    ></Input>
                  </div>
                  <div>
                    {status.telegram_oauth ? (
                      userState.user.telegram_id !== '' ? (
                        <Button disabled={true}>{t('已绑定')}</Button>
                      ) : (
                        <TelegramLoginButton
                          dataAuthUrl='/api/oauth/telegram/bind'
                          botName={status.telegram_bot_name}
                        />
                      )
                    ) : (
                      <Button disabled={true}>{t('未启用')}</Button>
                    )}
                  </div>
                </div>
              </div>
              <div style={{ marginTop: 10 }}>
                <Typography.Text strong>{t('LinuxDO')}</Typography.Text>
                <div
                  style={{ display: 'flex', justifyContent: 'space-between' }}
                >
                  <div>
                    <Input
                      value={
                        userState.user && userState.user.linux_do_id !== ''
                          ? userState.user.linux_do_id
                          : t('未绑定')
                      }
                      readonly={true}
                    ></Input>
                  </div>
                  <div>
                    <Button
                      onClick={() => {
                        onLinuxDOOAuthClicked(status.linuxdo_client_id);
                      }}
                      disabled={
                        (userState.user && userState.user.linux_do_id !== '') ||
                        !status.linuxdo_oauth
                      }
                    >
                      {status.linuxdo_oauth ? t('绑定') : t('未启用')}
                    </Button>
                  </div>
                </div>
              </div>
              <div style={{ marginTop: 10 }}>
                <Space>
                  <Button onClick={generateAccessToken}>
                    {t('生成系统访问令牌')}
                  </Button>
                  <Button
                    onClick={() => {
                      setShowChangePasswordModal(true);
                    }}
                  >
                    {t('修改密码')}
                  </Button>
                  <Button
                    type={'danger'}
                    onClick={() => {
                      setShowAccountDeleteModal(true);
                    }}
                  >
                    {t('删除个人账户')}
                  </Button>
                </Space>

                {systemToken && (
                  <Input
                    readOnly
                    value={systemToken}
                    onClick={handleSystemTokenClick}
                    style={{ marginTop: '10px' }}
                  />
                )}
                <Modal
                  onCancel={() => setShowWeChatBindModal(false)}
                  visible={showWeChatBindModal}
                  size={'small'}
                >
                  <Image src={status.wechat_qrcode} />
                  <div style={{ textAlign: 'center' }}>
                    <p>
                      微信扫码关注公众号，输入「验证码」获取验证码（三分钟内有效）
                    </p>
                  </div>
                  <Input
                    placeholder='验证码'
                    name='wechat_verification_code'
                    value={inputs.wechat_verification_code}
                    onChange={(v) =>
                      handleInputChange('wechat_verification_code', v)
                    }
                  />
                  <Button color='' fluid size='large' onClick={bindWeChat}>
                    {t('绑定')}
                  </Button>
                </Modal>
              </div>
            </Card>
            <Card style={{ marginTop: 10 }}>
<<<<<<< HEAD
              <Tabs type="line" defaultActiveKey="notification">
                <TabPane tab={t('通知设置')} itemKey="notification">
=======
              <Tabs type='line' defaultActiveKey='price'>
                <TabPane tab={t('价格设置')} itemKey='price'>
                  <div style={{ marginTop: 20 }}>
                    <Typography.Text strong>
                      {t('接受未设置价格模型')}
                    </Typography.Text>
                    <div style={{ marginTop: 10 }}>
                      <Checkbox
                        checked={
                          notificationSettings.acceptUnsetModelRatioModel
                        }
                        onChange={(e) =>
                          handleNotificationSettingChange(
                            'acceptUnsetModelRatioModel',
                            e.target.checked,
                          )
                        }
                      >
                        {t('接受未设置价格模型')}
                      </Checkbox>
                      <Typography.Text
                        type='secondary'
                        style={{ marginTop: 8, display: 'block' }}
                      >
                        {t(
                          '当模型没有设置价格时仍接受调用，仅当您信任该网站时使用，可能会产生高额费用',
                        )}
                      </Typography.Text>
                    </div>
                  </div>
                </TabPane>
                <TabPane tab={t('通知设置')} itemKey='notification'>
>>>>>>> 09adc6f2
                  <div style={{ marginTop: 20 }}>
                    <Typography.Text strong>{t('通知方式')}</Typography.Text>
                    <div style={{ marginTop: 10 }}>
                      <RadioGroup
                        value={notificationSettings.warningType}
                        onChange={(value) =>
                          handleNotificationSettingChange('warningType', value)
                        }
                      >
                        <Radio value='email'>{t('邮件通知')}</Radio>
                        <Radio value='webhook'>{t('Webhook通知')}</Radio>
                      </RadioGroup>
                    </div>
                  </div>
                  {notificationSettings.warningType === 'webhook' && (
                    <>
                      <div style={{ marginTop: 20 }}>
                        <Typography.Text strong>
                          {t('Webhook地址')}
                        </Typography.Text>
                        <div style={{ marginTop: 10 }}>
                          <Input
                            value={notificationSettings.webhookUrl}
                            onChange={(val) =>
                              handleNotificationSettingChange('webhookUrl', val)
                            }
                            placeholder={t(
                              '请输入Webhook地址，例如: https://example.com/webhook',
                            )}
                          />
                          <Typography.Text
                            type='secondary'
                            style={{ marginTop: 8, display: 'block' }}
                          >
                            {t(
                              '只支持https，系统将以 POST 方式发送通知，请确保地址可以接收 POST 请求',
                            )}
                          </Typography.Text>
                          <Typography.Text
                            type='secondary'
                            style={{ marginTop: 8, display: 'block' }}
                          >
                            <div
                              style={{ cursor: 'pointer' }}
                              onClick={() =>
                                setShowWebhookDocs(!showWebhookDocs)
                              }
                            >
                              {t('Webhook请求结构')}{' '}
                              {showWebhookDocs ? '▼' : '▶'}
                            </div>
                            <Collapsible isOpen={showWebhookDocs}>
                              <pre
                                style={{
                                  marginTop: 4,
                                  background: 'var(--semi-color-fill-0)',
                                  padding: 8,
                                  borderRadius: 4,
                                }}
                              >
                                {`{
    "type": "quota_exceed",      // 通知类型
    "title": "标题",             // 通知标题
    "content": "通知内容",       // 通知内容，支持 {{value}} 变量占位符
    "values": ["值1", "值2"],    // 按顺序替换content中的 {{value}} 占位符
    "timestamp": 1739950503      // 时间戳
}

示例：
{
    "type": "quota_exceed",
    "title": "额度预警通知",
    "content": "您的额度即将用尽，当前剩余额度为 {{value}}",
    "values": ["$0.99"],
    "timestamp": 1739950503
}`}
                              </pre>
                            </Collapsible>
                          </Typography.Text>
                        </div>
                      </div>
                      <div style={{ marginTop: 20 }}>
                        <Typography.Text strong>
                          {t('接口凭证（可选）')}
                        </Typography.Text>
                        <div style={{ marginTop: 10 }}>
                          <Input
                            value={notificationSettings.webhookSecret}
                            onChange={(val) =>
                              handleNotificationSettingChange(
                                'webhookSecret',
                                val,
                              )
                            }
                            placeholder={t('请输入密钥')}
                          />
                          <Typography.Text
                            type='secondary'
                            style={{ marginTop: 8, display: 'block' }}
                          >
                            {t(
                              '密钥将以 Bearer 方式添加到请求头中，用于验证webhook请求的合法性',
                            )}
                          </Typography.Text>
                          <Typography.Text
                            type='secondary'
                            style={{ marginTop: 4, display: 'block' }}
                          >
                            {t('Authorization: Bearer your-secret-key')}
                          </Typography.Text>
                        </div>
                      </div>
                    </>
                  )}
                  {notificationSettings.warningType === 'email' && (
                    <div style={{ marginTop: 20 }}>
                      <Typography.Text strong>{t('通知邮箱')}</Typography.Text>
                      <div style={{ marginTop: 10 }}>
                        <Input
                          value={notificationSettings.notificationEmail}
                          onChange={(val) =>
                            handleNotificationSettingChange(
                              'notificationEmail',
                              val,
                            )
                          }
                          placeholder={t('留空则使用账号绑定的邮箱')}
                        />
                        <Typography.Text
                          type='secondary'
                          style={{ marginTop: 8, display: 'block' }}
                        >
                          {t(
                            '设置用于接收额度预警的邮箱地址，不填则使用账号绑定的邮箱',
                          )}
                        </Typography.Text>
                      </div>
                    </div>
                  )}
                  <div style={{ marginTop: 20 }}>
                    <Typography.Text strong>
                      {t('额度预警阈值')}{' '}
                      {renderQuotaWithPrompt(
                        notificationSettings.warningThreshold,
                      )}
                    </Typography.Text>
                    <div style={{ marginTop: 10 }}>
                      <AutoComplete
                        value={notificationSettings.warningThreshold}
                        onChange={(val) =>
                          handleNotificationSettingChange(
                            'warningThreshold',
                            val,
                          )
                        }
                        style={{ width: 200 }}
                        placeholder={t('请输入预警额度')}
                        data={[
                          { value: 100000, label: '0.2$' },
                          { value: 500000, label: '1$' },
                          { value: 1000000, label: '5$' },
                          { value: 5000000, label: '10$' },
                        ]}
                      />
                    </div>
                    <Typography.Text
                      type='secondary'
                      style={{ marginTop: 10, display: 'block' }}
                    >
                      {t(
                        '当剩余额度低于此数值时，系统将通过选择的方式发送通知',
                      )}
                    </Typography.Text>
                  </div>
                </TabPane>
                <TabPane tab={t('价格设置')} itemKey="price">
                  <div style={{ marginTop: 20 }}>
                    <Typography.Text strong>{t('接受未设置价格模型')}</Typography.Text>
                    <div style={{ marginTop: 10 }}>
                      <Checkbox
                        checked={notificationSettings.acceptUnsetModelRatioModel}
                        onChange={e => handleNotificationSettingChange('acceptUnsetModelRatioModel', e.target.checked)}
                      >
                        {t('接受未设置价格模型')}
                      </Checkbox>
                      <Typography.Text type="secondary" style={{ marginTop: 8, display: 'block' }}>
                        {t('当模型没有设置价格时仍接受调用，仅当您信任该网站时使用，可能会产生高额费用')}
                      </Typography.Text>
                    </div>
                  </div>
                </TabPane>
                
              </Tabs>
              <div style={{ marginTop: 20 }}>
                <Button type='primary' onClick={saveNotificationSettings}>
                  {t('保存设置')}
                </Button>
              </div>
            </Card>
            <Modal
              onCancel={() => setShowEmailBindModal(false)}
              onOk={bindEmail}
              visible={showEmailBindModal}
              size={'small'}
              centered={true}
              maskClosable={false}
            >
              <Typography.Title heading={6}>
                {t('绑定邮箱地址')}
              </Typography.Title>
              <div
                style={{
                  marginTop: 20,
                  display: 'flex',
                  justifyContent: 'space-between',
                }}
              >
                <Input
                  fluid
                  placeholder='输入邮箱地址'
                  onChange={(value) => handleInputChange('email', value)}
                  name='email'
                  type='email'
                />
                <Button
                  onClick={sendVerificationCode}
                  disabled={disableButton || loading}
                >
                  {disableButton ? `重新发送 (${countdown})` : '获取验证码'}
                </Button>
              </div>
              <div style={{ marginTop: 10 }}>
                <Input
                  fluid
                  placeholder='验证码'
                  name='email_verification_code'
                  value={inputs.email_verification_code}
                  onChange={(value) =>
                    handleInputChange('email_verification_code', value)
                  }
                />
              </div>
              {turnstileEnabled ? (
                <Turnstile
                  sitekey={turnstileSiteKey}
                  onVerify={(token) => {
                    setTurnstileToken(token);
                  }}
                />
              ) : (
                <></>
              )}
            </Modal>
            <Modal
              onCancel={() => setShowAccountDeleteModal(false)}
              visible={showAccountDeleteModal}
              size={'small'}
              centered={true}
              onOk={deleteAccount}
            >
              <div style={{ marginTop: 20 }}>
                <Banner
                  type='danger'
                  description='您正在删除自己的帐户，将清空所有数据且不可恢复'
                  closeIcon={null}
                />
              </div>
              <div style={{ marginTop: 20 }}>
                <Input
                  placeholder={`输入你的账户名 ${userState?.user?.username} 以确认删除`}
                  name='self_account_deletion_confirmation'
                  value={inputs.self_account_deletion_confirmation}
                  onChange={(value) =>
                    handleInputChange(
                      'self_account_deletion_confirmation',
                      value,
                    )
                  }
                />
                {turnstileEnabled ? (
                  <Turnstile
                    sitekey={turnstileSiteKey}
                    onVerify={(token) => {
                      setTurnstileToken(token);
                    }}
                  />
                ) : (
                  <></>
                )}
              </div>
            </Modal>
            <Modal
              onCancel={() => setShowChangePasswordModal(false)}
              visible={showChangePasswordModal}
              size={'small'}
              centered={true}
              onOk={changePassword}
            >
              <div style={{ marginTop: 20 }}>
                <Input
                  name='set_new_password'
                  placeholder={t('新密码')}
                  value={inputs.set_new_password}
                  onChange={(value) =>
                    handleInputChange('set_new_password', value)
                  }
                />
                <Input
                  style={{ marginTop: 20 }}
                  name='set_new_password_confirmation'
                  placeholder={t('确认新密码')}
                  value={inputs.set_new_password_confirmation}
                  onChange={(value) =>
                    handleInputChange('set_new_password_confirmation', value)
                  }
                />
                {turnstileEnabled ? (
                  <Turnstile
                    sitekey={turnstileSiteKey}
                    onVerify={(token) => {
                      setTurnstileToken(token);
                    }}
                  />
                ) : (
                  <></>
                )}
              </div>
            </Modal>
          </div>
        </Layout.Content>
      </Layout>
    </div>
  );
};

export default PersonalSetting;<|MERGE_RESOLUTION|>--- conflicted
+++ resolved
@@ -816,43 +816,8 @@
               </div>
             </Card>
             <Card style={{ marginTop: 10 }}>
-<<<<<<< HEAD
               <Tabs type="line" defaultActiveKey="notification">
                 <TabPane tab={t('通知设置')} itemKey="notification">
-=======
-              <Tabs type='line' defaultActiveKey='price'>
-                <TabPane tab={t('价格设置')} itemKey='price'>
-                  <div style={{ marginTop: 20 }}>
-                    <Typography.Text strong>
-                      {t('接受未设置价格模型')}
-                    </Typography.Text>
-                    <div style={{ marginTop: 10 }}>
-                      <Checkbox
-                        checked={
-                          notificationSettings.acceptUnsetModelRatioModel
-                        }
-                        onChange={(e) =>
-                          handleNotificationSettingChange(
-                            'acceptUnsetModelRatioModel',
-                            e.target.checked,
-                          )
-                        }
-                      >
-                        {t('接受未设置价格模型')}
-                      </Checkbox>
-                      <Typography.Text
-                        type='secondary'
-                        style={{ marginTop: 8, display: 'block' }}
-                      >
-                        {t(
-                          '当模型没有设置价格时仍接受调用，仅当您信任该网站时使用，可能会产生高额费用',
-                        )}
-                      </Typography.Text>
-                    </div>
-                  </div>
-                </TabPane>
-                <TabPane tab={t('通知设置')} itemKey='notification'>
->>>>>>> 09adc6f2
                   <div style={{ marginTop: 20 }}>
                     <Typography.Text strong>{t('通知方式')}</Typography.Text>
                     <div style={{ marginTop: 10 }}>
@@ -1044,7 +1009,7 @@
                     </div>
                   </div>
                 </TabPane>
-                
+
               </Tabs>
               <div style={{ marginTop: 20 }}>
                 <Button type='primary' onClick={saveNotificationSettings}>
